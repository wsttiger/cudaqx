name: All libs (Release)

on:
  workflow_dispatch:
    inputs:
      release-number:
        description: 'Release Number (e.g. 0.3.0)'
        required: true
        default: '0.0.0'
      assets_repo:
        type: string
        description: Retrieve assets from a draft release from this repo (e.g. NVIDIA/cudaqx)
        default: 'NVIDIA/cudaqx'
        required: false
      assets_tag:
        type: string
        description: Retrieve assets from a draft release with this tag (e.g. docker-files-123)
        required: false

jobs:
  pr-build:
    name: Build and test
    strategy:
      fail-fast: false
      matrix:
        runner: [
          { arch: arm64, gpu: a100 },
          { arch: amd64, gpu: a100 },
        ]
        cuda_version: ['12.6', '13.0']
    runs-on: linux-${{ matrix.runner.arch }}-gpu-${{ matrix.runner.gpu }}-latest-1
    container: 
      image: >-
        ${{
          inputs.release-number == '0.0.0'
          && format('ghcr.io/nvidia/cudaqx-dev:{0}-{1}-cu{2}', 'latest', matrix.runner.arch, matrix.cuda_version)
          || format('ghcr.io/nvidia/cudaqx-dev:{0}-{1}-cu{2}', inputs.release-number, matrix.runner.arch, matrix.cuda_version)
        }}
      env:
        NVIDIA_VISIBLE_DEVICES: ${{ env.NVIDIA_VISIBLE_DEVICES }}
    permissions: write-all
    steps:
      - name: Install dependencies
        run: |
          apt update && apt install -y --no-install-recommends zip unzip patchelf git-lfs

      - name: Checkout repository
        uses: actions/checkout@v4
        with:
          ref: ${{ inputs.release-number == '0.0.0' && 'main' || format('releases/v{0}', inputs.release-number) }}
          set-safe-directory: true
          lfs: true # download assets file(s) for TRT tests

      - name: Set git safe directory
        run: git config --global --add safe.directory $GITHUB_WORKSPACE

      - name: Set release number
        id: set-release-number
        run: |
          echo "CUDAQX_QEC_VERSION=${{ inputs.release-number }}" >> $GITHUB_ENV
          echo "CUDAQX_SOLVERS_VERSION=${{ inputs.release-number }}" >> $GITHUB_ENV
          # And output to the GitHub Actions summary.
          echo "Setting CUDAQX_QEC_VERSION=${{ inputs.release-number }}" >> $GITHUB_STEP_SUMMARY
          echo "Setting CUDAQX_SOLVERS_VERSION=${{ inputs.release-number }}" >> $GITHUB_STEP_SUMMARY

      - name: Fetch assets and set QEC_EXTERNAL_DECODERS
        env:
          GH_TOKEN: ${{ github.token }}
        id: fetch-assets
        run: |
          if [[ -n "${{ inputs.assets_repo }}" ]] && [[ -n "${{ inputs.assets_tag }}" ]]; then
            bash .github/workflows/scripts/install_git_cli.sh
            # Fetch the assets into this directory
            gh release download -R ${{ inputs.assets_repo }} ${{ inputs.assets_tag }}
            # Show what was downloaded
            ls
            # Show release info (and save to summary)
            gh release view -R ${{ inputs.assets_repo }} ${{ inputs.assets_tag }} >> $GITHUB_STEP_SUMMARY
            # Extract the decoder that needs to be embedded in the release
            mkdir -p tmp
            tar -C tmp -xzvf nv-qldpc-decoder-${{ matrix.runner.arch }}_ubuntu24.04_cuda${{ matrix.cuda_version }}_release.tar.gz
            echo "QEC_EXTERNAL_DECODERS=$(pwd)/tmp/libcudaq-qec-nv-qldpc-decoder.so" >> $GITHUB_ENV
          fi
        shell: bash

      - name: Configure
        id: config
        run: |
          cuda_major=`echo ${{ matrix.cuda_version }} | cut -d . -f1`
          echo "cuda_major=$cuda_major" >> $GITHUB_OUTPUT

      # ========================================================================
      # Build
      # ========================================================================

      - name: Build
        id: build
        uses: ./.github/actions/build-lib
        with:
          lib: "all"
          cuda_version: ${{ matrix.cuda_version }}
          platform: ${{ matrix.runner.arch }}
          install-prefix: /usr/local/cudaq

      - name: Save build artifacts
        run: |
          cmake --build ${{ steps.build.outputs.build-dir }} --target zip_installed_files --parallel
          cd ${{ steps.build.outputs.build-dir }}
          mv installed_files.zip installed_files-${{ matrix.runner.arch }}-cu${{ matrix.cuda_version }}.zip
      
      - name: Upload build artifacts
        uses: actions/upload-artifact@v4
        with:
          name: installed_files-${{ matrix.runner.arch }}-cu${{ matrix.cuda_version }}
          path: ${{ steps.build.outputs.build-dir }}/installed_files-${{ matrix.runner.arch }}-cu${{ matrix.cuda_version }}.zip

      # ========================================================================
      # Run tests
      # ========================================================================
      #
      - name: Run tests
        run: cmake --build ${{ steps.build.outputs.build-dir }} --target run_tests

      # ========================================================================
      # Run python tests
      # ========================================================================
 
      - name: Install python requirements
        env:
          LD_LIBRARY_PATH: ${{ env.MPI_PATH }}/lib:${{ env.LD_LIBRARY_PATH }}
<<<<<<< HEAD
        run: pip install numpy pytest cupy-cuda${{ steps.config.outputs.cuda_major }}x cuquantum-cu${{ steps.config.outputs.cuda_major }} torch onnxscript lightning ml_collections mpi4py transformers quimb opt_einsum 
=======
        shell: bash
        run: |
          # Install the correct torch first.
          cuda_no_dot=$(echo ${{ matrix.cuda_version }} | sed 's/\.//')
          pip install torch==2.9.0 --index-url https://download.pytorch.org/whl/cu${cuda_no_dot}
          pip install numpy pytest cupy-cuda${{ steps.config.outputs.cuda_major }}x cuquantum-cu${{ steps.config.outputs.cuda_major }} lightning ml_collections mpi4py transformers quimb opt_einsum nvidia-cublas cuquantum-python-cu${{ steps.config.outputs.cuda_major }}==25.09.1
          # The following tests are needed for docs/sphinx/examples/qec/python/tensor_network_decoder.py.
          if [ "$(uname -m)" == "x86_64" ]; then
              # Stim is not currently available on manylinux ARM wheels, so only
              # install for x86_64.
              pip install stim beliefmatching
          fi
>>>>>>> bd4d5d0d

      - name: Run Python tests
        env:
          LD_LIBRARY_PATH: ${{ env.MPI_PATH }}/lib:${{ env.LD_LIBRARY_PATH }}
          OMPI_MCA_pml: ob1
        run: |
          if [[ -n "${{ env.QEC_EXTERNAL_DECODERS }}" ]]; then
            # Verify that external decoder is available if applicable
            export PYTHONPATH="/usr/local/cudaq:$HOME/.cudaqx"
            python3 -c "import cudaq_qec as qec; print(qec.__version__); d = qec.get_decoder('nv-qldpc-decoder', qec.get_code('steane').get_parity()); print(d.get_version())"
          fi
          cmake --build ${{ steps.build.outputs.build-dir }} --target run_python_tests
        shell: bash

      # ========================================================================
      # Run example tests
      # ========================================================================
 
      - name: Run example tests
        env:
          LD_LIBRARY_PATH: ${{ env.MPI_PATH }}/lib:${{ env.LD_LIBRARY_PATH }}
          OMPI_MCA_pml: ob1
        run: |
          ln -s /usr/local/cudaq /cudaq-install
          bash scripts/ci/test_examples.sh all 
<|MERGE_RESOLUTION|>--- conflicted
+++ resolved
@@ -128,22 +128,18 @@
       - name: Install python requirements
         env:
           LD_LIBRARY_PATH: ${{ env.MPI_PATH }}/lib:${{ env.LD_LIBRARY_PATH }}
-<<<<<<< HEAD
-        run: pip install numpy pytest cupy-cuda${{ steps.config.outputs.cuda_major }}x cuquantum-cu${{ steps.config.outputs.cuda_major }} torch onnxscript lightning ml_collections mpi4py transformers quimb opt_einsum 
-=======
         shell: bash
         run: |
           # Install the correct torch first.
           cuda_no_dot=$(echo ${{ matrix.cuda_version }} | sed 's/\.//')
           pip install torch==2.9.0 --index-url https://download.pytorch.org/whl/cu${cuda_no_dot}
-          pip install numpy pytest cupy-cuda${{ steps.config.outputs.cuda_major }}x cuquantum-cu${{ steps.config.outputs.cuda_major }} lightning ml_collections mpi4py transformers quimb opt_einsum nvidia-cublas cuquantum-python-cu${{ steps.config.outputs.cuda_major }}==25.09.1
+          pip install numpy pytest onnxscript cupy-cuda${{ steps.config.outputs.cuda_major }}x cuquantum-cu${{ steps.config.outputs.cuda_major }} lightning ml_collections mpi4py transformers quimb opt_einsum nvidia-cublas cuquantum-python-cu${{ steps.config.outputs.cuda_major }}==25.09.1
           # The following tests are needed for docs/sphinx/examples/qec/python/tensor_network_decoder.py.
           if [ "$(uname -m)" == "x86_64" ]; then
               # Stim is not currently available on manylinux ARM wheels, so only
               # install for x86_64.
               pip install stim beliefmatching
           fi
->>>>>>> bd4d5d0d
 
       - name: Run Python tests
         env:
